--- conflicted
+++ resolved
@@ -938,12 +938,7 @@
 
     using namespace dpf_resources;
 
-<<<<<<< HEAD
-    return nvgCreateFontMem(fContext, NANOVG_DEJAVU_SANS_TTF,
-                            (const uchar*)dejavusans_ttf, dejavusans_ttf_size, 0) >= 0;
-=======
-    nvgCreateFontMem(fContext, NANOVG_DEJAVU_SANS_TTF, (uchar*)dejavusans_ttf, dejavusans_ttf_size, 0);
->>>>>>> 340273fa
+    return nvgCreateFontMem(fContext, NANOVG_DEJAVU_SANS_TTF, (uchar*)dejavusans_ttf, dejavusans_ttf_size, 0) >= 0;
 }
 #endif
 
